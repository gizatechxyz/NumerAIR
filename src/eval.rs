--- conflicted
+++ resolved
@@ -123,12 +123,8 @@
         },
     };
 
-<<<<<<< HEAD
-=======
     use crate::Fixed;
->>>>>>> 564a85e9
     use super::*;
-    use crate::Fixed;
 
     struct TestEval<const SCALE: u32 = 15> {
         log_size: u32,
@@ -176,7 +172,6 @@
                     let out = eval.next_trace_mask();
                     let rem = eval.next_trace_mask();
                     eval.eval_fixed_mul(lhs, rhs, scale_factor, out, rem)
-<<<<<<< HEAD
                 }
                 Op::Rem => {
                     let dividend = eval.next_trace_mask();
@@ -184,8 +179,6 @@
                     let quotient = eval.next_trace_mask();
                     let remainder = eval.next_trace_mask();
                     eval.eval_fixed_rem(dividend, divisor, quotient, remainder)
-=======
->>>>>>> 564a85e9
                 }
                 Op::Recip => {
                     let input = eval.next_trace_mask();
@@ -346,7 +339,6 @@
             let (expected, rem) = fixed_a * fixed_b;
 
             test_op_internal(Op::Mul, &[fixed_a, fixed_b], &[expected, rem], 2);
-<<<<<<< HEAD
         }
     }
 
@@ -386,8 +378,6 @@
             let (quotient, remainder) = fixed_a.div_rem(fixed_b);
 
             test_op_internal(Op::Rem, &[fixed_a, fixed_b], &[quotient, remainder], 2);
-=======
->>>>>>> 564a85e9
         }
     }
 
